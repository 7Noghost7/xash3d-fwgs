/*
net_encode.h - delta encode routines
Copyright (C) 2010 Uncle Mike

This program is free software: you can redistribute it and/or modify
it under the terms of the GNU General Public License as published by
the Free Software Foundation, either version 3 of the License, or
(at your option) any later version.

This program is distributed in the hope that it will be useful,
but WITHOUT ANY WARRANTY; without even the implied warranty of
MERCHANTABILITY or FITNESS FOR A PARTICULAR PURPOSE.  See the
GNU General Public License for more details.
*/

#ifndef NET_ENCODE_H
#define NET_ENCODE_H

#define DT_BYTE		BIT( 0 )	// A byte
#define DT_SHORT		BIT( 1 ) 	// 2 byte field
#define DT_FLOAT		BIT( 2 )	// A floating point field
#define DT_INTEGER		BIT( 3 )	// 4 byte integer
#define DT_ANGLE		BIT( 4 )	// A floating point angle ( will get masked correctly )
#define DT_TIMEWINDOW_8	BIT( 5 )	// A floating point timestamp, relative to sv.time
#define DT_TIMEWINDOW_BIG	BIT( 6 )	// and re-encoded on the client relative to the client's clock
#define DT_STRING		BIT( 7 )	// A null terminated string, sent as 8 byte chars
#define DT_SIGNED		BIT( 8 )	// sign modificator

#undef offsetof
#define offsetof( s, m )	(size_t)&(((s *)0)->m)
#define NUM_FIELDS( x )	((sizeof( x ) / sizeof( x[0] )) - 1)

// helper macroses
#define ENTS_DEF( x )	#x, offsetof( entity_state_t, x ), sizeof( ((entity_state_t *)0)->x )
#define UCMD_DEF( x )	#x, offsetof( usercmd_t, x ), sizeof( ((usercmd_t *)0)->x )
#define EVNT_DEF( x )	#x, offsetof( event_args_t, x ), sizeof( ((event_args_t *)0)->x )
#define PHYS_DEF( x )	#x, offsetof( movevars_t, x ), sizeof( ((movevars_t *)0)->x )
#define CLDT_DEF( x )	#x, offsetof( clientdata_t, x ), sizeof( ((clientdata_t *)0)->x )
#define WPDT_DEF( x )	#x, offsetof( weapon_data_t, x ), sizeof( ((weapon_data_t *)0)->x )

enum
{
	CUSTOM_NONE = 0,
	CUSTOM_SERVER_ENCODE,	// known as "gamedll"
	CUSTOM_CLIENT_ENCODE,	// known as "client"
};

// don't change order!
enum
{
	DELTA_ENTITY = 0,
	DELTA_PLAYER,
	DELTA_STATIC,
};

// struct info (filled by engine)
typedef struct
{
	const char	*name;
	const int		offset;
	const int		size;
} delta_field_t;

// one field
typedef struct delta_s
{
	const char	*name;
	int		offset;		// in bytes
	int		size;		// used for bounds checking in DT_STRING
	int		flags;		// DT_INTEGER, DT_FLOAT etc
	float		multiplier;
	float		post_multiplier;	// for DEFINE_DELTA_POST
	int		bits;		// how many bits we send\receive
	qboolean		bInactive;	// unsetted by user request
} delta_t;

typedef void (*pfnDeltaEncode)( delta_t *pFields, const byte *from, const byte *to );

typedef struct
{
	const char	*pName;
	const delta_field_t	*pInfo;
	const int		maxFields;	// maximum number of fields in struct
	int		numFields;	// may be merged during initialization
	delta_t		*pFields;

	// added these for custom entity encode
	int		customEncode;
	char		funcName[32];
	pfnDeltaEncode	userCallback;
	qboolean		bInitialized;
} delta_info_t;

//
// net_encode.c
//
void Delta_Init( void );
void Delta_InitClient( void );
void Delta_Shutdown( void );
void Delta_InitFields( void );
int Delta_NumTables( void );
delta_info_t *Delta_FindStructByIndex( int index );
void Delta_AddEncoder( char *name, pfnDeltaEncode encodeFunc );
int Delta_FindField( delta_t *pFields, const char *fieldname );
void Delta_SetField( delta_t *pFields, const char *fieldname );
void Delta_UnsetField( delta_t *pFields, const char *fieldname );
void Delta_SetFieldByIndex( delta_t *pFields, int fieldNumber );
void Delta_UnsetFieldByIndex( delta_t *pFields, int fieldNumber );

// send table over network
void Delta_WriteTableField( sizebuf_t *msg, int tableIndex, const delta_t *pField );
void Delta_ParseTableField( sizebuf_t *msg );


// encode routines
<<<<<<< HEAD
typedef struct entity_state_s entity_state_t;
typedef struct usercmd_s usercmd_t;
typedef struct event_args_s event_args_t;
typedef struct movevars_s movevars_t;
typedef struct clientdata_s clientdata_t;
typedef struct weapon_data_s weapon_data_t;
void MSG_WriteDeltaUsercmd( sizebuf_t *msg, usercmd_t *from, usercmd_t *to );
void MSG_ReadDeltaUsercmd( sizebuf_t *msg, usercmd_t *from, usercmd_t *to );
void MSG_WriteDeltaEvent( sizebuf_t *msg, event_args_t *from, event_args_t *to );
void MSG_ReadDeltaEvent( sizebuf_t *msg, event_args_t *from, event_args_t *to );
qboolean MSG_WriteDeltaMovevars( sizebuf_t *msg, movevars_t *from, movevars_t *to );
void MSG_ReadDeltaMovevars( sizebuf_t *msg, movevars_t *from, movevars_t *to );
void MSG_WriteClientData( sizebuf_t *msg, clientdata_t *from, clientdata_t *to, float timebase );
void MSG_ReadClientData( sizebuf_t *msg, clientdata_t *from, clientdata_t *to, float timebase );
void MSG_WriteWeaponData( sizebuf_t *msg, weapon_data_t *from, weapon_data_t *to, float timebase, int index );
void MSG_ReadWeaponData( sizebuf_t *msg, weapon_data_t *from, weapon_data_t *to, float timebase );
void MSG_WriteDeltaEntity( entity_state_t *from, entity_state_t *to, sizebuf_t *msg, qboolean force, qboolean pl, float tbase, int bl );
qboolean MSG_ReadDeltaEntity( sizebuf_t *msg, entity_state_t *from, entity_state_t *to, int num, qboolean player, float timebase );
int Delta_TestBaseline( entity_state_t *from, entity_state_t *to, qboolean player, float timebase );
=======
void MSG_WriteDeltaUsercmd( sizebuf_t *msg, struct usercmd_s *from, struct usercmd_s *to );
void MSG_ReadDeltaUsercmd( sizebuf_t *msg, struct usercmd_s *from, struct usercmd_s *to );
void MSG_WriteDeltaEvent( sizebuf_t *msg, struct event_args_s *from, struct event_args_s *to );
void MSG_ReadDeltaEvent( sizebuf_t *msg, struct event_args_s *from, struct event_args_s *to );
qboolean MSG_WriteDeltaMovevars( sizebuf_t *msg, struct movevars_s *from, struct movevars_s *to );
void MSG_ReadDeltaMovevars( sizebuf_t *msg, struct movevars_s *from, struct movevars_s *to );
void MSG_WriteClientData( sizebuf_t *msg, struct clientdata_s *from, struct clientdata_s *to, float timebase );
void MSG_ReadClientData( sizebuf_t *msg, struct clientdata_s *from, struct clientdata_s *to, float timebase );
void MSG_WriteWeaponData( sizebuf_t *msg, struct weapon_data_s *from, struct weapon_data_s *to, float timebase, int index );
void MSG_ReadWeaponData( sizebuf_t *msg, struct weapon_data_s *from, struct weapon_data_s *to, float timebase );
void MSG_WriteDeltaEntity( struct entity_state_s *from, struct entity_state_s *to, sizebuf_t *msg, qboolean force, int type, float tbase, int ofs );
qboolean MSG_ReadDeltaEntity( sizebuf_t *msg, struct entity_state_s *from, struct entity_state_s *to, int num, int type, float timebase );
int Delta_TestBaseline( struct entity_state_s *from, struct entity_state_s *to, qboolean player, float timebase );
>>>>>>> 1e7f9d00

#endif//NET_ENCODE_H<|MERGE_RESOLUTION|>--- conflicted
+++ resolved
@@ -113,7 +113,6 @@
 
 
 // encode routines
-<<<<<<< HEAD
 typedef struct entity_state_s entity_state_t;
 typedef struct usercmd_s usercmd_t;
 typedef struct event_args_s event_args_t;
@@ -130,23 +129,8 @@
 void MSG_ReadClientData( sizebuf_t *msg, clientdata_t *from, clientdata_t *to, float timebase );
 void MSG_WriteWeaponData( sizebuf_t *msg, weapon_data_t *from, weapon_data_t *to, float timebase, int index );
 void MSG_ReadWeaponData( sizebuf_t *msg, weapon_data_t *from, weapon_data_t *to, float timebase );
-void MSG_WriteDeltaEntity( entity_state_t *from, entity_state_t *to, sizebuf_t *msg, qboolean force, qboolean pl, float tbase, int bl );
-qboolean MSG_ReadDeltaEntity( sizebuf_t *msg, entity_state_t *from, entity_state_t *to, int num, qboolean player, float timebase );
+void MSG_WriteDeltaEntity( entity_state_t *from, entity_state_t *to, sizebuf_t *msg, qboolean force, int type, float tbase, int ofs );
+qboolean MSG_ReadDeltaEntity( sizebuf_t *msg, entity_state_t *from, entity_state_t *to, int num, int type, float timebase );
 int Delta_TestBaseline( entity_state_t *from, entity_state_t *to, qboolean player, float timebase );
-=======
-void MSG_WriteDeltaUsercmd( sizebuf_t *msg, struct usercmd_s *from, struct usercmd_s *to );
-void MSG_ReadDeltaUsercmd( sizebuf_t *msg, struct usercmd_s *from, struct usercmd_s *to );
-void MSG_WriteDeltaEvent( sizebuf_t *msg, struct event_args_s *from, struct event_args_s *to );
-void MSG_ReadDeltaEvent( sizebuf_t *msg, struct event_args_s *from, struct event_args_s *to );
-qboolean MSG_WriteDeltaMovevars( sizebuf_t *msg, struct movevars_s *from, struct movevars_s *to );
-void MSG_ReadDeltaMovevars( sizebuf_t *msg, struct movevars_s *from, struct movevars_s *to );
-void MSG_WriteClientData( sizebuf_t *msg, struct clientdata_s *from, struct clientdata_s *to, float timebase );
-void MSG_ReadClientData( sizebuf_t *msg, struct clientdata_s *from, struct clientdata_s *to, float timebase );
-void MSG_WriteWeaponData( sizebuf_t *msg, struct weapon_data_s *from, struct weapon_data_s *to, float timebase, int index );
-void MSG_ReadWeaponData( sizebuf_t *msg, struct weapon_data_s *from, struct weapon_data_s *to, float timebase );
-void MSG_WriteDeltaEntity( struct entity_state_s *from, struct entity_state_s *to, sizebuf_t *msg, qboolean force, int type, float tbase, int ofs );
-qboolean MSG_ReadDeltaEntity( sizebuf_t *msg, struct entity_state_s *from, struct entity_state_s *to, int num, int type, float timebase );
-int Delta_TestBaseline( struct entity_state_s *from, struct entity_state_s *to, qboolean player, float timebase );
->>>>>>> 1e7f9d00
 
 #endif//NET_ENCODE_H
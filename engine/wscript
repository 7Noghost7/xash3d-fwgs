#! /usr/bin/env python
# encoding: utf-8
# mittorn, 2018

from waflib import Logs
import os

top = '.'

def options(opt):
	grp = opt.add_option_group('Engine options')

	grp.add_option('--enable-stdin-input', action = 'store_true', dest = 'USE_SELECT', default = False,
		help = 'enable console input from stdin (always enabled for dedicated) [default: %default]')
	grp.add_option('--fbdev', action = 'store_true', dest = 'FBDEV_SW', default = False,
		help = 'build fbdev-only software-only engine')
	grp.add_option('--disable-async-resolve', action = 'store_true', dest = 'NO_ASYNC_RESOLVE', default = False,
		help = 'disable asynchronous name resolution')
	grp.add_option('--enable-custom-swap', action = 'store_true', dest = 'CUSTOM_SWAP', default = False,
		help = 'enable custom swap allocator. For devices with no swap support')

	opt.load('sdl2')

def configure(conf):
	# check for dedicated server build
	if conf.options.DEDICATED:
		if conf.env.DEST_OS == 'linux':
			conf.check_cc(lib='rt')
		conf.define('XASH_DEDICATED', 1)
	elif conf.env.DEST_OS == 'android': # Android doesn't need SDL2
		for i in ['android', 'log', 'EGL']:
			conf.check_cc(lib = i)
	elif conf.options.FBDEV_SW:
		conf.define('XASH_FBDEV', 1)
		conf.check_cc( lib = 'asound' )
		conf.check_cc( lib = 'rt' )
	else:
		conf.load('sdl2')
		if not conf.env.HAVE_SDL2:
			conf.fatal('SDL2 not availiable! If you want to build dedicated server, specify --dedicated')
		conf.define('XASH_SDL', 1)

	if conf.options.USE_SELECT == None:
		conf.options.USE_SELECT = conf.options.DEDICATED


	if not conf.env.DEST_OS in ['win32', 'android'] and not conf.options.NO_ASYNC_RESOLVE:
		conf.check_cc( lib='pthread' )

	if conf.options.CUSTOM_SWAP:
		conf.define('XASH_CUSTOM_SWAP',1)
		conf.env.CUSTOM_SWAP = True
	conf.define_cond('SINGLE_BINARY', conf.env.SINGLE_BINARY)
	conf.define_cond('XASH_NO_ASYNC_NS_RESOLVE', conf.options.NO_ASYNC_RESOLVE)
	conf.define_cond('XASH_USE_SELECT', conf.options.USE_SELECT or conf.options.DEDICATED)
	conf.define_cond('SUPPORT_BSP2_FORMAT', conf.options.SUPPORT_BSP2_FORMAT)
	conf.define_cond('XASH_64BIT', conf.env.DEST_SIZEOF_VOID_P != 4)
	conf.define_cond('DBGHELP', conf.env.DEST_OS == 'win32')
	conf.define_cond('PSAPI_VERSION', conf.env.DEST_OS == 'win32') # will be defined as 1

def build(bld):
	libs = [ 'public' ]
	source = bld.path.ant_glob([
		'common/*.c',
		'common/imagelib/*.c',
		'common/soundlib/*.c',
		'common/soundlib/libmpg/*.c',
		'server/*.c'])

	# basic build: dedicated only, no dependencies
	if bld.env.DEST_OS != 'win32':
		libs += [ 'DL' , 'M' , 'RT', 'PTHREAD', 'ASOUND']
		source += bld.path.ant_glob(['platform/posix/*.c'])

	else:
		libs += ['USER32', 'SHELL32', 'GDI32', 'ADVAPI32', 'DBGHELP', 'PSAPI', 'WS2_32' ]
		source += bld.path.ant_glob(['platform/win32/*.c'])

	if bld.env.DEST_OS == 'linux':
		source += bld.path.ant_glob(['platform/linux/*.c'])

	if bld.env.CUSTOM_SWAP:
		source += bld.path.ant_glob(['platform/swap/*.c'])

	if bld.env.HAVE_SDL2:
		libs.append('SDL2')
		source += bld.path.ant_glob(['platform/sdl/*.c'])

	if bld.env.DEST_OS == 'android':
		libs += ['LOG', 'EGL', 'ANDROID']
		source += bld.path.ant_glob(['platform/android/*.cpp', 'platform/android/*.c', 'platform/linux/*.c'])

	# add client files
	if not bld.env.DEDICATED:
		source += bld.path.ant_glob([
			'client/*.c',
			'client/vgui/*.c',
			'client/avi/*.c'])
<<<<<<< HEAD

	if bld.env.DEST_OS == 'linux' and not bld.env.HAVE_SDL2:
		libs.append('RT')
		if not bld.env.DEDICATED:
			libs.append('ASOUND')

=======
	
>>>>>>> 6953e829

	# HACK: public headers must be put before common, so we don't get wrong mathlib included
	includes = ['common', 'server', 'client', 'client/vgui', '.', '../public', '../common', '../pm_shared' ]

	if bld.env.SINGLE_BINARY:
		install_path = bld.env.BINDIR
		features = 'c cprogram'
	else:
		install_path = bld.env.LIBDIR
		features = 'c cshlib'

	bld(source   = source,
		target   = 'xash',
		features = features,
		includes = includes,
		use      = libs,
		install_path = install_path,
		subsystem = bld.env.MSVC_SUBSYSTEM
	)<|MERGE_RESOLUTION|>--- conflicted
+++ resolved
@@ -96,16 +96,6 @@
 			'client/*.c',
 			'client/vgui/*.c',
 			'client/avi/*.c'])
-<<<<<<< HEAD
-
-	if bld.env.DEST_OS == 'linux' and not bld.env.HAVE_SDL2:
-		libs.append('RT')
-		if not bld.env.DEDICATED:
-			libs.append('ASOUND')
-
-=======
-	
->>>>>>> 6953e829
 
 	# HACK: public headers must be put before common, so we don't get wrong mathlib included
 	includes = ['common', 'server', 'client', 'client/vgui', '.', '../public', '../common', '../pm_shared' ]

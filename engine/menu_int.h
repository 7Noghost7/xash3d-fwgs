--- conflicted
+++ resolved
@@ -168,14 +168,8 @@
 	int	(*pfnCompareFileTime)( const char *filename1, const char *filename2, int *iCompare );
 
 	const char *(*pfnGetModeString)( int vid_mode );
-<<<<<<< HEAD
-
-	int (*COM_SaveFile)( const char *filename, const void *data, int len );
-	int (*pfnDeleteFile)( const char *filename );
-=======
 	int	(*COM_SaveFile)( const char *filename, const void *data, long len );
 	int	(*COM_RemoveFile)( const char *filepath );
->>>>>>> 9bab7d22
 } ui_enginefuncs_t;
 
 typedef struct ui_textfuncs_s {
